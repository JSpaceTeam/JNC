package com.tailf.jnc;

import com.fasterxml.jackson.core.JsonFactory;
import com.fasterxml.jackson.core.JsonGenerator;

import java.io.*;
import java.math.BigInteger;
import java.util.*;

/**
 * A configuration element sub-tree. Makes it possible to create and/or
 * manipulate an element tree. The element tree is then to be used to issue
 * NETCONF operations using the {@link NetconfSession} class.
 * <p>
 * Example:
 * 
 * <pre>
 * 
 * // start (Netconf) sessions towards our device
 * SSHConnection connection = new SSHConnection(&quot;127.0.0.1&quot;);
 * connection.authenticateWithPassword(&quot;admin&quot;, &quot;pass&quot;);
 * SSHSession ssh = new SSHSession(connection);
 * NetconfSession session = new NetconfSession(ssh);
 * 
 * // get system configuration from session
 * Element sysConfig = session.getConfig(&quot;/system&quot;).first();
 * 
 * // manipulate the element tree
 * sysConfig.setValue(&quot;dns&quot;, &quot;83.100.1.1&quot;);
 * sysConfig.setValue(&quot;gateway&quot;, &quot;10.0.0.1&quot;);
 * 
 * // Write back the updated element tree
 * session.editConfig(sysConfig);
 * </pre>
 */
public class Element implements Serializable {

    private static final long serialVersionUID = 1L;

    /**
     * The NETCONF namespace. "urn:ietf:params:xml:ns:netconf:base:1.0".
     */
    public static final String NETCONF_NAMESPACE = "urn:ietf:params:xml:ns:netconf:base:1.0";
    public static final String OPERATION = "operation";

    /**
     * The namespace this element name belongs to.
     */
    public String namespace;

    /**
     * The name of the node.
     */
    public String name;

    /**
     * The value of the element.
     */
    public Object value;

    public String module;

    /**
     * Attributes on the node. ArrayList of Attribute.
     */
    ArrayList<Attribute> attrs;

    /**
     * Prefix map are really xmlns attributes. For example:
     * <p>
     * xmlns="http:tail-f.com/aaa" or xmlns:aaa="http:tail-f.com/aaa"
     */
    public PrefixMap prefixes;

    /**
     * Static prefix map that is always a default and will be resolved at root
     * level. For example the NETCONF prefix mapping "nc" is added here as a
     * default.
     */
    public static final PrefixMap defaultPrefixes = new PrefixMap(new Prefix[] {
            new Prefix("nc", NETCONF_NAMESPACE),
            new Prefix("pl", Capabilities.NS_PARTIAL_LOCK),
            new Prefix("ncn", Capabilities.NS_NOTIFICATION) });

    /**
     * Children to the node, if container element.
     */
    protected NodeSet children = null;

    /**
     * The parent to this node.
     */
    protected Element parent = null;

    /**
     * Constructor that creates a new element tree. An element consists of a
     * name that belongs to a namespace.
     * 
     * @param ns Namespace
     * @param name Name of the element
     */
    public Element(String ns, String name) {
        namespace = ns;
        this.name = name;
    }

    public Element getRootElement() {
        Element top = this;
        while (top.parent != null) {
            top = top.parent;
        }
        return top;
    }

    /**
     * Static method that creates a new configuration element tree given a
     * path. A prefix mapping for the namespace will be added to the top
     * element of the created sub-tree. A prefix map is used for resolving
     * prefix to namespace mappings for a given path.
     * <p>
     * See {@link PathCreate} for more information about path create
     * expressions.
     * 
     * @param namespace Namespace
     * @param pathStr A "path create" string
     * @return A new configuration element tree
     */
    public static Element create(String namespace, String pathStr)
            throws JNCException {
        final PrefixMap prefixMap = new PrefixMap();
        prefixMap.add(new Prefix("", namespace));
        return Element.create(prefixMap, pathStr);
    }

    /**
     * Static method that creates a new configuration element tree, given a
     * path. A prefix mapping will be added to the top element of the created
     * sub-tree. A prefix map is used for resolving prefix to namespace
     * mappings for a given path.
     * <p>
     * See {@link PathCreate} for more information about path create
     * expressions.
     * 
     * @param prefix A prefix mapping.
     * @param pathStr A "path create" string
     * @return A new configuration element tree
     */
    public static Element create(Prefix prefix, String pathStr)
            throws JNCException {
        final PrefixMap prefixMap = new PrefixMap();
        prefixMap.add(prefix);
        return Element.create(prefixMap, pathStr);
    }

    /**
     * Static method that creates a new configuration element tree, given a
     * path. A prefix map will be added to the top element in the created
     * sub-tree. A prefix map is used for resolving prefix to namespace
     * mappings for a given path.
     * <p>
     * See {@link PathCreate} for more information about path create
     * expressions.
     * 
     * @param prefixMap Prefix mappings to be added
     * @param pathStr A "path create" string
     * @return A new configuration element tree
     */
    public static Element create(PrefixMap prefixMap, String pathStr)
            throws JNCException {
        trace("create: \"" + pathStr + "\"");
        final PathCreate path = new PathCreate(pathStr);
        final Element t = path.eval(prefixMap);
        t.setPrefix(prefixMap);
        return t;
    }

    /**
     * Creates a new path. This is a value for mode in
     * {@link #createPath(int, String)}.
     */
    public static final int CREATE_NEW = 1;

    /**
     * Creates a new path and merges with the existing nodes when possible.
     * This is a value for mode in {@link #createPath(int, String)}.
     */
    public static final int CREATE_MERGE = 2;

    /**
     * Creates a new path and merges with the existing nodes when possible.
     * Several nodes may me matching the path, and a sub-tree will be created
     * for all of them. This is a value for mode in
     * {@link #createPath(int, String)}.
     */
    public static final int CREATE_MERGE_MULTI = 3;

    /**
     * Creates a child element to the context node.
     * 
     * @param name The name of the child element
     */
    public Element createChild(String name) {
        final Element elem = new Element(namespace, name);
        addChild(elem);
        return elem;
    }

    /**
     * Creates a child element with specified value.
     * 
     * @param name The name of the child element
     * @param value The value of the element
     */
    public Element createChild(String name, Object value) {
        final Element elem = new Element(namespace, name);
        elem.setValue(value);
        addChild(elem);
        return elem;
    }

    /**
     * Creates a child element with specified value.
     * 
     * @param namespace The namespace that the name belongs to
     * @param name The name of the child element
     * @param value The value of the element
     */
    public Element createChild(String namespace, String name, Object value) {
        final Element elem = new Element(namespace, name);
        elem.setValue(value);
        addChild(elem);
        return elem;
    }

    /**
     * Returns the path for this element including an appended sub-path.
     * 
     * @param subPath A sub-path to be appended to the current path
     */
    public String getElementPath(String subPath) {
        return getElementPath() + "/" + subPath;
    }

    /**
     * Creates an element tree as a child to the context node from a create
     * path expression.
     * <p>
     * See {@link PathCreate} for more information about path create
     * expressions.
     * 
     * @param pathStr A "path create" string.
     * @return A new configuration element sub-tree that is a child of the
     *         context node
     */
    public Element createPath(String pathStr) throws JNCException {
        return createPath(CREATE_MERGE, null, pathStr);
    }

    /**
     * Creates an element tree as a child to the context node from a create
     * path expression. The mode parameter is one of: {@link #CREATE_NEW},
     * {@link #CREATE_MERGE}, {@link #CREATE_MERGE_MULTI}
     * 
     * @param mode The creation mode.
     * @param pathStr A "path create" string.
     * @return A new configuration element sub-tree that is a child of the
     *         context node
     */
    public Element createPath(int mode, String pathStr) throws JNCException {
        return createPath(mode, null, pathStr);
    }

    /**
     * Creates an element tree as a child to the context node from a create
     * path expression. A prefix map containing the provided namespace will be
     * added to the context nodes prefix mapping. A prefix map is used for
     * resolving prefix to namespace mappings for a given path.
     * <p>
     * See {@link PathCreate} for more information about path create
     * expressions.
     * 
     * @param namespace Namespace.
     * @param pathStr A "path create" string.
     * @return A new configuration element sub-tree that is a child of the
     *         context node
     */
    public Element createPath(String namespace, String pathStr)
            throws JNCException {
        final PrefixMap p = new PrefixMap();
        p.add(new Prefix("", namespace));
        return createPath(CREATE_MERGE, p, pathStr);
    }

    /**
     * Creates an element tree as a child to the context node from a create
     * path expression. A prefix containing the provided prefix mapping will be
     * added to the context nodes prefix mappings. A prefix map is used for
     * resolving prefix to namespace mappings for a given path.
     * <p>
     * See {@link PathCreate} for more information about path create
     * expressions.
     * 
     * @param prefix A prefix mapping
     * @param pathStr A "path create" string.
     * @return A new configuration element sub-tree that is a child of the
     *         context node
     */
    public Element createPath(Prefix prefix, String pathStr)
            throws JNCException {
        final PrefixMap p = new PrefixMap();
        p.add(prefix);
        return createPath(CREATE_MERGE, p, pathStr);
    }

    /**
     * Creates an element tree as a child to the context node from a create
     * path expression. A prefix map containing prefix mappings will be added
     * to the context nodes prefix mappings. A prefix map is used for resolving
     * prefix to namespace mappings for a given path.
     * <p>
     * See {@link PathCreate} for more information about path create
     * expressions.
     * 
     * @param addPrefixes Prefix mappings
     * @param pathStr A "path create" string.
     * @return A new configuration element sub-tree that is a child of the
     *         context node
     */
    public Element createPath(PrefixMap addPrefixes, String pathStr)
            throws JNCException {
        return createPath(CREATE_MERGE, addPrefixes, pathStr);
    }

    /**
     * Creates an element tree as a child to the context node. A prefix map
     * containing prefix mappings will be added to the context nodes prefix
     * mappings. A prefix map is used for resolving prefix to namespace
     * mappings for a given path.
     * <p>
     * The mode parameter is one of: {@link #CREATE_NEW}, {@link #CREATE_MERGE}, {@link #CREATE_MERGE_MULTI}
     * <p>
     * See {@link PathCreate} for more information about path create
     * expressions.
     * 
     * @param mode The creation mode.
     * @param addPrefixes Prefix mappings
     * @param pathStr A "path create" string.
     * @return A new configuration element sub-tree that is a child of the
     *         context node
     */
    public Element createPath(int mode, PrefixMap addPrefixes, String pathStr)
            throws JNCException {
        trace("createPath: \"" + pathStr + "\"");
        final PathCreate path = new PathCreate(pathStr);
        if (addPrefixes != null) {
            setPrefix(addPrefixes);
        }
        if (mode == CREATE_MERGE || mode == CREATE_MERGE_MULTI) {
            /* Step down the locationsteps until we cannot go further */
            NodeSet nodeSet = new NodeSet(), deepest;
            Element first_found = null;
            nodeSet.add(this);
            deepest = nodeSet;
            int step = 0;
            final int steps = path.steps();
            while (nodeSet.size() > 0 && step < steps) {
                nodeSet = ((Path) path).evalStep(nodeSet, step);
                if (nodeSet.size() > 0) {
                    deepest = nodeSet;
                    if (first_found == null) {
                        first_found = nodeSet.getElement(0);
                    }
                }
                step++;
            }
            if (step == steps && nodeSet.size() > 0) {
                return first_found; /* path already exist */
            }
            if (mode == CREATE_MERGE && deepest.size() > 1) {
                throw new JNCException(JNCException.PATH_CREATE_ERROR,
                        "multiple nodes found by path: \"" + pathStr + "\"");
            }
            step--; // need to do last step again
            for (Element parent : deepest) {
                final PrefixMap prefixMap = parent.getContextPrefixMap();
                for (int i = step; i < steps; i++) {
                    final Element elem = path.evalStep(prefixMap, i, parent);
                    parent.addChild(elem);
                    parent = elem;
                    if (first_found == null) {
                        first_found = elem;
                    }
                }
            }
            return first_found;
        } else { /* mode== CREATE_NEW */
            final PrefixMap prefixMap = getContextPrefixMap();
            final Element elem = path.eval(prefixMap);
            addChild(elem);
            return elem;
        }
    }

    /**
     * Sets the default prefix mapping on this node. xmlns= 'NAMESPACE' A
     * prefix mapping is used for resolving prefix to namespace mappings for a
     * given path.
     */
    public void setDefaultPrefix() {
        setPrefix(new Prefix("", namespace));
    }

    /**
     * Removes the default prefix mapping on this node (if any). xmlns=
     * 'NAMESPACE' A prefix mapping is used for resolving prefix to namespace
     * mappings for a given path.
     */
    public void removeDefaultPrefix() {
        removePrefix("");
    }

    /**
     * Sets a prefix mapping to the context node. A prefix map is used for
     * resolving prefix to namespace mappings for a given path.
     * 
     * @param prefix String prefix to be used for the namespace.
     */
    public void setPrefix(String prefix) {
        setPrefix(new Prefix(prefix, namespace));
    }

    /**
     * Sets a prefix map to the context node. A prefix map is used for
     * resolving prefix to namespace mappings for a given path.
     * 
     * @param prefix A prefix mapping
     */
    public void setPrefix(Prefix prefix) {
        setPrefix(new PrefixMap(prefix));
    }

    /**
     * Sets prefix mappings to the context node. A prefix map is used for
     * resolving prefix to namespace mappings for a given path.
     * 
     * @param prefixMap Prefix mappings
     */
    public void setPrefix(PrefixMap prefixMap) {
        if (prefixes == null) {
            prefixes = new PrefixMap();
        }
        prefixes.set(prefixMap);
    }

    /**
     * Removes a prefix map from the context node.
     */
    public void removePrefix(String prefix) {
        if (prefixes == null) {
            return;
        }
        prefixes.remove(prefix);
    }

    /* Parent and Children */

    /**
     * Returns the parent node of this node. Or <code>null</code> if none.
     * 
     * @return Parent configuration element node or <code>null</code>
     */
    public Element getParent() {
        return parent;
    }

    /**
     * Adds child to children and makes this element the parent of child.
     * 
     * @param child Child element to be added
     */
    public void addChild(Element child) {
        if (children == null) {
            children = new NodeSet();
        }

        children.add(child);
        child.parent = this;
    }

    /**
     * Inserts a child element and returns the position of (the first
     * occurrence of) the inserted child in the list of children.
     * <p>
     * Checks that child is not already in use.
     * 
     * @param child Child element to be inserted
     * @throws JNCException If child is already a child of another element or
     *             if child equals this element
     */
    public int insertChild(Element child) throws JNCException {
        if (child.parent != null || child == this) {
            throw new JNCException(JNCException.ELEMENT_ALREADY_IN_USE, this);
        }
        addChild(child);
        return children.indexOf(child);
    }

    /**
     * Inserts a child element at a specific index in the list of children and
     * returns that index upon success.
     * 
     * @param child Child element to be inserted
     * @param index Position in child list to insert child to. 0 is the first.
     * @throws JNCException If child is already a child of another element.
     */
    public int insertChild(Element child, int index) throws JNCException {
        if (child.parent != null) {
            throw new JNCException(JNCException.ELEMENT_ALREADY_IN_USE, this);
        }

        if (children == null) {
            children = new NodeSet();
        }

        child.parent = this;
        children.add(index, child);
        return children.indexOf(child);
    }

    /**
     * Inserts a child element at the correct position by providing structure
     * information (the names of all the children, in order).
     * 
     * @param child Child element to be inserted
     * @param childrenNames The names of all children in order.
     * @throws JNCException If child is already a child of another element.
     */
    public int insertChild(Element child, String[] childrenNames)
            throws JNCException {
        if (child.parent != null) {
            throw new JNCException(JNCException.ELEMENT_ALREADY_IN_USE, this);
        }

        if (children == null) {
            children = new NodeSet();
        }

        child.parent = this;

        int pos = 0;
        int i = 0;

        while (pos < children.size()) {
            if (children.getElement(pos).name.equals(childrenNames[i])) {
                pos++;
            } else if (child.name.equals(childrenNames[i])) {
                break;
            } else {
                i++;
            }

        }

        children.add(pos, child);
        return pos;
    }

    /**
     * Inserts a child element first in the list of children. Always returns 0.
     * 
     * @param child Child element to be inserted
     * @throws JNCException If child is already a child of another element.
     */
    public int insertFirst(Element child) throws JNCException {
        return insertChild(child, 0);
    }

    /**
     * Inserts a child element last in the list of children. Returns the
     * position of the inserted child.
     * 
     * @param child Child element to be inserted
     * @throws JNCException If child is already a child of another element or
     *             if child equals this element
     */
    public int insertLast(Element child) throws JNCException {
        return insertChild(child);
    }

    /**
     * Returns the position of this element in the the parent child list. '0'
     * is the first position.
     */
    public int position() {
        return (parent == null) ? -1 : parent.children.indexOf(this);
    }

    /**
     * Deletes child node(s). All children matching the path string will be
     * deleted. An array of the deleted children is returned.
     * <p>
     * See {@link Path} for more information about path expressions.
     * 
     * @param pathStr Path string for children that will be deleted
     * @return An array of the deleted element nodes.
     */
    public NodeSet delete(String pathStr) throws JNCException {
        final NodeSet nodes = get(pathStr);

        if (nodes != null) {
            for (int i = 0; i < nodes.size(); i++) {
                nodes.getElement(i).delete();
            }
        }
        return nodes;
    }

    /**
     * Deletes this node. Means that the parent will no longer have reference
     * to us. This node will be removed from our parents child list. This
     * method will not do anything if this node is the root node of a tree.
     */
    public void delete() {
        if (parent != null) {
            parent.deleteChild(this);
        }
    }

    /**
     * Deletes a child node, provided it is present in the children list.
     * 
     * @param child Child to delete
     */
    public void deleteChild(Element child) {
        if (children == null) {
            return;
        }
        for (int i = 0; i < children.size(); i++) {
            if (child == children.getElement(i)) {
                children.remove(i);
                child.parent = null;
                break;
            }
        }
    }

    /**
     * Returns <code>true</code> if this node has any children,
     * <code>false</code> otherwise.
     * 
     * @return <code>true</code> or <code>false</code>
     */
    public boolean hasChildren() {
        return children != null && children.size() > 0;
    }

    /* Attibutes */

    /**
     * Adds an attribute for this element.
     * 
     */
    public void addAttr(Attribute attr) {
        if (attrs == null) {
            attrs = new ArrayList<Attribute>();
        }
        attrs.add(attr);
    }

    /**
     * Gets all attributes for this element.
     * 
     * @return An array of configuration attributes or <code>null</code>
     */
    public Attribute[] getAttrs() {
        if (attrs != null) {
            return attrs.toArray(new Attribute[attrs.size()]);
        }
        return null;
    }

    /**
     * Returns the string value of the named attribute. Returns
     * <code>null</code> if no such attribute is found or "" if no value is
     * given to the attribute.
     * 
     * @param name The name of the attribute
     * @return String value of the attribute.
     */
    public String getAttrValue(String name) {
        return getAttr(name).getValue();
    }

    /**
     * Gets an Attribute
     * 
     * @param name Lookup using the name of attribute
     */
    public Attribute getAttr(String name) {
        if (attrs != null) {
            for (final Attribute attr : attrs) {
                if (attr.name.equals(name)) {
                    return attr;
                }
            }
        }
        return null; // not found
    }

    /**
     * Sets an attribute on this element, treating xmlns attributes as prefix
     * maps. If the attribute already exists, its value is changed, otherwise
     * the attribute is added.
     * 
     * @param name The name of the attribute
     * @param value The value of the attribute
     * @return The configuration attribute.
     */
    public Attribute setAttr(String name, String value) {
        trace("setAttr: " + name + "=\"" + value + "\"");
        if (name.equals("xmlns")) {
            // it's an xmlns attribute - treat this as a prefix map
            final Prefix p = new Prefix("", value);
            setPrefix(p);
            return p;
        } else if (name.startsWith("xmlns:")) {
            final String prefix = name.substring(6);
            final Prefix p = new Prefix(prefix, value);
            setPrefix(p);
            return p;
        } else if (attrs == null) {
            attrs = new ArrayList<Attribute>();
        } else {
            for (final Attribute attr : attrs) {
                if (attr.name.equals(name)) {
                    attr.setValue(value);
                    return attr;
                }
            }
        }
        final Attribute attr = new Attribute(namespace, name, value);
        addAttr(attr);
        return attr;
    }

    /**
     * Sets an attribute on this element, aware of its namespace. If an
     * attribute with this name and ns already exists, its value is changed.
     * Otherwise such an attribute is added.
     * <p>
     * If name starts with xmlns and ns starts with the xmlns namespace
     * (http://www.w3.org/2000/xmlns/), the value is set as a prefix map.
     * 
     * @param ns The namespace that the attribute name belongs to
     * @param name The name of the attribute
     * @param value The value of the attribute
     * @return The configuration attribute.
     */
    public Attribute setAttr(String ns, String name, String value) {
        trace("setAttr: (" + ns + ") " + name + "=\"" + value + "\"");
        if (name.startsWith("xmlns") && ns.startsWith(Prefix.XMLNS_NAMESPACE)) {
            return setAttr(name, value);
        }

        if (attrs == null) {
            attrs = new ArrayList<Attribute>();
        } else {
            for (final Attribute attr : attrs) {
                if (attr.ns.equals(ns) && attr.name.equals(name)) {
                    // Change existing attribute
                    attr.setValue(value);
                    return attr;
                }
            }
        }

        // Add new one
        final Attribute attr = new Attribute(ns, name, value);
        addAttr(attr);
        return attr;
    }

    /**
     * Removes an attribute with specified name. This method does not consider
     * namespace so note that it will remove the first attribute which matches
     * the name (and no other).
     * 
     * @param name The name of the attribute to be removed.
     */
    public void removeAttr(String name) {
        if (attrs != null) {
            for (int i = 0; i < attrs.size(); i++) {
                final Attribute attr = attrs.get(i);
                if (attr.name.equals(name)) {
                    trace("removeAttr: " + name);
                    attrs.remove(i);
                    return;
                }
            }
        }
    }

    /**
     * Removes an attribute with specified namespace and name from this
     * element's attribute list.
     * 
     * @param namespace the namespace the name belongs to.
     * @param name The name of the attribute to be removed.
     */
    public void removeAttr(String namespace, String name) {
        if (attrs != null) {
            for (int i = 0; i < attrs.size(); i++) {
                final Attribute attr = attrs.get(i);
                if (attr.name.equals(name) && attr.ns.equals(namespace)) {
                    trace("removeAttr: (" + namespace + ") " + name);
                    attrs.remove(i);
                }
            }
        }
    }

    /* Values */

    /**
     * Finds the value of child with specified name, if it exists.
     * 
     * @param childName Name of child
     * @return Value of child, or null if none
     */
    public Object getValueOfChild(String childName) {
        for (final Element child : children) {
            if (child.name.equals(childName)) {
                return child.getValue();
            }
        }
        return null;
    }

    /**
     * Returns the value of this element.
     * 
     * @return The value of the element.
     */
    public Object getValue() {
        return value;
    }

    /**
     * Check if any nodes in this element matches a given path string.
     * <p>
     * See {@link Path} for more information about path expressions.
     * 
     * @param pathStr The path to match
     * @return <code>true</code> if any node matches pathStr;
     *         <code>false</code> otherwise.
     */
    public boolean exists(String pathStr) throws JNCException {
        final NodeSet nodes = get(pathStr);
        return (nodes != null && !nodes.isEmpty());
    }

    /**
     * Returns the value of a the first subnode matching a given path string,
     * or null if there are no matches.
     * <p>
     * See {@link Path} for more information about path expressions.
     * 
     * @param pathStr Path string to find node
     * @return The value of the (first) found element or <code>null</code>
     */
    public Object getValue(String pathStr) throws JNCException {
        final NodeSet nodes = get(pathStr);
        // Don't call exists, to avoid computing matches twice
        return (nodes != null && !nodes.isEmpty()) ? nodes.getElement(0)
                .getValue() : null;
    }

    /**
     * Returns the value(s) of nodes in a given path expression.
     * <p>
     * See {@link Path} for more information about path expressions.
     * 
     * @param pathStr Path string to find nodes
     * @return An array of the values of the element nodes found by the
     *         expression (or <code>null</code>)
     */
    public Object[] getValues(String pathStr) throws JNCException {
        final NodeSet nodes = get(pathStr);
        Object[] values = null;
        if (nodes != null) {
            values = new String[nodes.size()];
            for (int i = 0; i < nodes.size(); i++) {
                values[i] = nodes.getElement(i).getValue();
            }
        }
        return values;
    }

    /**
     * Returns the values of nodes in a given path expression.
     * <p>
     * See {@link Path} for more information about path expressions.
     * 
     * @param pathStr Path string to find nodes
     * @return A set with the values of the element nodes found by the
     *         expression (or <code>null</code>)
     */
    public Set<String> getValuesAsSet(String pathStr) throws JNCException {
        final String[] valuesBefore = (String[]) getValues(pathStr);
        return new HashSet<String>(Arrays.asList(valuesBefore));
    }

    /**
     * Sets a new value for this node element.
     * 
     * @param value Value to be set
     */
    public void setValue(Object value) {
        trace("setValue: " + name + "=\"" + value + "\"");
        this.value = value;
    }

    /**
     * Sets value for all node elements matching specified path string.
     * <p>
     * See {@link Path} for more information about path expressions.
     * 
     * @param pathStr Path string to find nodes
     * @param value Value to be set
     */
    public void setValue(String pathStr, Object value) throws JNCException {
        for (final Element elem : get(pathStr)) {
            elem.setValue(value);
        }
    }

    /**
     * Deletes value of node(s)
     * <p>
     * See {@link Path} for more information about path expressions.
     * 
     * @param pathStr Path string to find nodes
     */
    public void deleteValue(String pathStr) throws JNCException {
        for (final Element elem : get(pathStr)) {
            elem.deleteValue();
        }
    }

    /**
     * Deletes the value for this node.
     */
    public void deleteValue() {
        value = null;
    }

    /* Get */

    /**
     * Returns first node that matches the path expression, or
     * <code>null</code> if no such node was found.
     * <p>
     * Example:
     * 
     * <pre>
     *      Element full = NetconfSession:getConfig();
     * 
     *      Element first_host = full.getFirst("/hosts/host");
     *      Element last_host = full.getLast("/hosts/host");
     * </pre>
     * 
     * See {@link Path} for more information about path expressions.
     * 
     * @param pathStr Path string to find nodes
     * @return The first element node found by the expression.
     */
    public Element getFirst(String pathStr) throws JNCException {
        final NodeSet nodeSet = get(pathStr);
        if (nodeSet == null || nodeSet.isEmpty()) {
            return null;
        }
        return nodeSet.getElement(0);
    }

    /**
     * Returns the last node that matches the path expression, or
     * <code>null</code> if no such node was found.
     * <p>
     * See {@link Path} for more information about path expressions.
     * 
     * @param pathStr Path string to find nodes
     * @return The last element node found by the expression.
     */
    public Element getLast(String pathStr) throws JNCException {
        final NodeSet nodeSet = get(pathStr);
        if (nodeSet == null || nodeSet.isEmpty()) {
            return null;
        }
        return nodeSet.get(nodeSet.size() - 1);
    }

    /**
     * Gets all nodes matching a given path expression.
     * <p>
     * Example:
     * 
     * <pre>
     * Element full_config = session.get();
     * NodeSet calle_nodes = full_config.get(&quot;host[www='Calle']&quot;);
     * </pre>
     * 
     * See {@link Path} for more information about path expressions.
     * 
     * @param pathStr Path string to find nodes
     * @return An array of the element nodes found by the expression.
     */
    public NodeSet get(String pathStr) throws JNCException {
        final Path path = new Path(pathStr);
        return path.eval(this);
    }

    /**
     * Returns the children of this node.
     * 
     * @return The children node set of this node or <code>null</code>
     */
    public NodeSet getChildren() {
        return children;
    }

    /**
     * Get the children with specified name, from children list
     * 
     * @param name Name of child
     * @return a NodeSet with all chldren that has the name
     */
    public NodeSet getChildren(String name) {
        final NodeSet n = new NodeSet();
        if (children != null) {
            for (int i = 0; i < children.size(); i++) {
                final Element elem = children.getElement(i);
                if (elem.name.equals(name)) {
                    n.add(elem);
                }
            }
        }
        return n;
    }

    /**
     * Get the (first) child with specified name, from children list
     * 
     * @param name Name of child
     * @return The found element or <code>null</code>
     */
    public Element getChild(String name) {
        if (children != null) {
            for (int i = 0; i < children.size(); i++) {
                final Element elem = children.getElement(i);
                if (elem.name.equals(name)) {
                    return elem;
                }
            }
        }
        return null;
    }

    /**
     * Clones the tree, making an exact copy. The entire tree is treated as if
     * it was created.
     * 
     * @return A copy of the element sub-tree.
     */
    @Override
    public Object clone() {
        final Element copy = new Element(namespace, name);
        // copy all children
        if (children != null) {
            if (copy.children == null) {
                copy.children = new NodeSet();
            }

            for (int i = 0; i < children.size(); i++) {
                final Element child = children.getElement(i);
                final Element child_copy = (Element) child.clone();
                copy.addChild(child_copy);
            }
        }

        cloneAttrs(copy);
        cloneValue(copy);
        return copy;
    }

    /**
     * Tries to find an element with the same namespace and name as x.
     * 
     * @param child Element to compare against
     * @return the matching element if it exists; <code>null</code> otherwise.
     */
    protected Element getChild(Element child) {
        if (children != null) {
            for (final Element other : children) {
                if (child.compare(other) >= 0) {
                    return other;
                }
            }
        }
        return null;
    }

    /**
     * Clones the tree, making an exact copy. Does only clone this level. not
     * the children.
     * 
     * @return A copy of the shallow element sub-tree.
     */
    protected Element cloneShallow() {
        final Element copy = new Element(namespace, name);
        cloneAttrs(copy);
        cloneValue(copy);
        return copy;
    }

    /**
     * Operation flag to be used with {@link #merge(Element,int)}.
     */
    public final static int OP_CREATE = 1;
    /**
     * Operation flag to be used with {@link #merge(Element,int)}.
     */
    public final static int OP_DELETE = 2;
    /**
     * Operation flag to be used with {@link #merge(Element,int)}.
     */
    public final static int OP_REPLACE = 3;

    /**
     * Operation flag to be used with {@link #merge(Element,int)}.
     */
    public final static int OP_MERGE = 4;

    /**
     * Merges a subtree into a resulting target subtree. The 'op' parameter
     * controls how the nodes that are added in the target subtree should be
     * marked. Either OP_CREATE, OP_DELETE, OP_MERGE or OP_REPLACE.
     * 
     * @param root Target subtree. Must start from root node.
     * @param op One of {@link #OP_CREATE}, {@link #OP_DELETE},
     *            {@link #OP_MERGE} or {@link #OP_REPLACE}
     * @return Resulting target subtrees in NodeSet
     * 
     */
    public Element merge(Element root, int op) throws JNCException {

        // make list of nodes down to this node from root
        final NodeSet list = new NodeSet();
        Element a = this;
        while (a != null) {
            list.add(0, a);
            a = a.parent;
        }

        // pop first element and assert that it's the same as root
        Element x = list.getElement(0);
        list.remove(0);

        if (root == null) {
            if (list.size() >= 1) {
                root = x.cloneShallow();
            } else {
                // special case. only one path in root. Differ already
                if (op == OP_CREATE) {
                    final Element x1 = (Element) x.clone();
                    x1.markCreate();
                    return x1;
                } else if (op == OP_DELETE) {
                    final Element x1 = x.cloneShallow();
                    x1.markDelete();
                    return x1;
                } else if (op == OP_REPLACE) {
                    final Element x1 = (Element) x.clone();
                    x1.markReplace();
                    return x1;
                } else if (op == OP_MERGE) {
                    final Element x1 = (Element) x.clone();
                    x1.markMerge();
                    return x1;
                }
            }
        }

        if (x.compare(root) == -1) {
            System.err.println(" x= " + x);
            System.err.println(" root= " + root);
            System.err.println(" compare: " + x.compare(root));

            throw new JNCException(JNCException.ELEMENT_MISSING,
                    x.getElementPath() + ", " + (root != null ? root.getElementPath() : null));
        }
        // same now, go down
        Element parent = root;
        while (list.size() > 1) {
            // pop first element from list
            x = list.getElement(0);
            list.remove(0);

            Element child = parent != null ? parent.getChild(x) : null;
            if (child == null) {
                // need to create it
                child = x.cloneShallow();
                parent.addChild(child);
            }
            // go down
            parent = child;
        }
        // last one
        if (list.size() > 0) {
            x = list.getElement(0);
            // list.remove(0); // no need
            if (op == OP_CREATE) {
                // we know it's unique
                final Element x1 = (Element) x.clone();
                x1.markCreate();
                parent.addChild(x1);
            } else if (op == OP_DELETE) {
                // we know it's unique, cut all children except keys
                final Element x1 = x.cloneShallow();
                x1.markDelete();
                parent.addChild(x1);
            } else if (op == OP_MERGE) {
                final Element x1 = (Element) x.clone();
                x1.markMerge();
                parent.addChild(x1);

            } else { // OP_REPLACE
                final Element x1 = (Element) x.clone();

                x1.markReplace();
                parent.addChild(x1);
            }
        }
        // done
        return root;
    }

    /**
     * Clones the attributes to the target copy. Used in clone methods of this
     * class and YangElement.
     * 
     * @param copy The target copy to clone the attributes to
     */
    protected Element cloneAttrs(Element copy) {
        // copy attrs
        if (attrs != null) {
            copy.attrs = new ArrayList<Attribute>();
            for (int i = 0; i < attrs.size(); i++) {
                final Attribute attr = attrs.get(i);
                final Attribute copy_attr = (Attribute) attr.clone();
                copy.attrs.add(copy_attr);
            }
        }
        // copy xmlns attrs
        if (prefixes != null) {
            copy.prefixes = (PrefixMap) prefixes.clone();
        }
        return copy;
    }

    /**
     * clones the value to the target copy. Used in clone methods of this
     * class and YangElement.
     * 
     * @param copy The target copy to clone the value field to
     */
    protected Element cloneValue(Element copy) {
        if (value instanceof YangBaseType<?>) {
            copy.value = ((YangBaseType<?>) value).clone();
        } else if (value != null) {
            copy.value = value;
        }
        return copy;
    }

    /* Mark operations. Uses the nc:operations attribute */

    /**
     * Removes the operation attribute from a node. This is eqvivalent to:
     * <code>removeAttr(Element.NETCONF_NAMESPACE,"operation");</code> see @removeAttr
     */
    public void removeMark() {
        removeAttr(NETCONF_NAMESPACE, OPERATION);
    }

    /**
     * Removes all operation attributes from a sub-tree.
     * 
     */
    public void removeMarks() {
        removeMark();
        if (children != null) {
            for (int i = 0; i < children.size(); i++) {
                children.getElement(i).removeMarks();
            }
        }
    }

    /**
     * Marks a node with operation delete.
     */
    public void markDelete() {
        setAttr(NETCONF_NAMESPACE, OPERATION, "delete");
    }

    /**
     * Marks node(s) with operation delete.
     * <p>
     * See {@link Path} for more information about path expressions.
     * 
     * @param pathStr Path string to find nodes
     */
    public void markDelete(String pathStr) throws JNCException {
        final Path path = new Path(pathStr);
        final NodeSet nodeSet = path.eval(this);
        if (nodeSet != null) {
            for (int i = 0; i < nodeSet.size(); i++) {
                nodeSet.getElement(i).markDelete();
            }
        }
    }

    /**
     * Marks a node with operation replace.
     */
    public void markReplace() {
        setAttr(NETCONF_NAMESPACE, OPERATION, "replace");
    }

    /**
     * Marks node(s) with operation replace.
     * <p>
     * See {@link Path} for more information about path expressions.
     * 
     * @param pathStr Path string to find nodes
     */
    public void markReplace(String pathStr) throws JNCException {
        final Path path = new Path(pathStr);
        final NodeSet nodeSet = path.eval(this);
        if (nodeSet != null) {
            for (int i = 0; i < nodeSet.size(); i++) {
                nodeSet.getElement(i).markReplace();
            }
        }
    }

    /**
     * Marks a node with operation merge.
     */
    public void markMerge() {
        setAttr(NETCONF_NAMESPACE, OPERATION, "merge");
    }

    /**
     * Marks node(s) with operation merge.
     * <p>
     * See {@link Path} for more information about path expressions.
     * 
     * @param pathStr Path string to find nodes
     */
    public void markMerge(String pathStr) throws JNCException {
        final Path path = new Path(pathStr);
        final NodeSet nodeSet = path.eval(this);
        if (nodeSet != null) {
            for (int i = 0; i < nodeSet.size(); i++) {
                nodeSet.getElement(i).markMerge();
            }
        }
    }

    /**
     * Marks a node with operation create
     */
    public void markCreate() {
        setAttr(NETCONF_NAMESPACE, OPERATION, "create");
    }

    /**
     * Marks node(s) with operation create.
     * <p>
     * See {@link Path} for more information about path expressions.
     * 
     * @param pathStr Path string to find nodes
     */
    public void markCreate(String pathStr) throws JNCException {
        final Path path = new Path(pathStr);
        final NodeSet nodeSet = path.eval(this);
        if (nodeSet != null) {
            for (int i = 0; i < nodeSet.size(); i++) {
                nodeSet.getElement(i).markCreate();
            }
        }
    }

    /* Info methods */

    /**
     * A qualified name is a prefixed name. This method will find the prefix of
     * this elements namespace and build a name in the format: "prefix:name".
     * If no prefix is found the prefix "unknown" will be used.
     * 
     * @return The qualified name of the element.
     */
    public String qualifiedName() {
        String qName;
        String prefix = prefix();

        if (prefix == null) {
            prefix = "";
        }

        if (prefix.equals("")) {
            qName = name;
        } else {
            qName = prefix + ":" + name;
        }

        return qName;
    }

    /**
     * Returns the prefix name of this element.
     * 
     * @return The prefix name that the namespace of this element is bound to
     */
    public String prefix() {
        return nsToPrefix(namespace);
    }

    /**
     * Returns a prefix map, as it is in the current context. The prefix map is
     * built up by traversing the parents.
     * 
     * @return The prefix mappings available at this context node
     */
    public PrefixMap getContextPrefixMap() {
        final PrefixMap p = new PrefixMap();
        Element node = this;
        while (node != null) {
            if (node.prefixes != null) {
                p.merge(node.prefixes);
            }
            node = node.parent;
        }
        // merge in the default prefixes as well
        p.merge(defaultPrefixes);
        return p;
    }

    /**
     * Lookups a prefix and returns the associated namespace, traverses up the
     * parent links until the prefix is found. Returns <code>null</code> if the
     * prefix is not found.
     * 
     * @param prefix Prefix string to lookup.
     * @return The namespace of the specified prefix in the context of this
     *         node.
     */
    public String lookupContextPrefix(String prefix) {
        Element node = this;
        while (node != null) {
            if (node.prefixes != null) {
                final String ns = node.prefixes.prefixToNs(prefix);
                if (ns != null) {
                    return ns;
                }
            }
            node = node.parent;
        }
        // as a last resort use the default prefix map.
        return defaultPrefixes.prefixToNs(prefix);
    }

    /**
     * This method will find the prefix of a specified namespace, from the
     * given context node. If no prefix is found <code>null</code> will be
     * returned.
     * 
     * @param ns Namespace string to lookup
     * @return The prefix string of the given namespace at the context node.
     */
    public String nsToPrefix(String ns) {
        Element top = this;
        String prefix = null;

        while (prefix == null && top != null) {
            if (top.prefixes != null) {
                prefix = top.prefixes.nsToPrefix(ns);
            }

            top = top.parent;
        }

        if (prefix != null) {
            return prefix;
        }
        // as a last resort use the default prefix map
        return defaultPrefixes.nsToPrefix(ns);
    }

    /**
     * Returns the path as a string
     * 
     * @return The path of element
     */
    public String getElementPath() {
        Element top = this;
        String s = null;
        while (top != null) {
            if (top.namespace == null) {
                s = strConcat(top.name, s);
            } else { // top.namespace!=null
                if (top.parent != null && top.parent.namespace != null
                        && top.namespace.equals(top.parent.namespace)) {
                    s = strConcat(top.name, s);
                } else {
                    s = strConcat(top.qualifiedName(), s);
                }
            }
            top = top.parent;
        }
        return "/" + s;
    }

    private String strConcat(String s1, String s2) {
        if (s2 != null) {
            return s1 + "/" + s2;
        }
        return s1;
    }

    /**
     * Compare if equal to another Object. This method does not compare
     * attributes and children. It will only compare:
     * <ul>
     * <li>name
     * <li>namespace
     * <li>value
     * </ul>
     * 
     * @param other Object to compare this element against.
     * @return <code>true</code> if other is an Element with same name,
     *         namespace and value; <code>false</code> otherwise.
     */
    @Override
    public boolean equals(Object other) {
        if (other instanceof Element) {
            final Element b = (Element) other;
            final boolean sameName = name.equals(b.name);
            final boolean sameNamespace = namespace.equals(b.namespace);
            if (sameName && sameNamespace) {
                if (value != null) {
                    return value.equals(b.value);
                } else {
                    return b.value == null;
                }
            }
        }
        return false;
    }

    /**
     * Returns a hash code value for this object.
     * 
     * @return The sum of the hash codes of the name, namespace and value of
     *         this element subtree node.
     */
    @Override
    public int hashCode() {
        return (name.hashCode() + namespace.hashCode() + value.hashCode());
    }

    /**
     * Compare two elements. Compares the name, namespace, and value. Returns:
     * 
     * <ul>
     * <li>-1 - if the two containers keys are not equal, which means that they
     * are completely different.
     * <li>0 - if the two elements are equal in name, namespace, and value.
     * <li>1 - the two containers are the same except the value.
     * </ul>
     * 
     * @param b Element to compare this element against.
     */
    public int compare(Element b) {
        final boolean sameName = name.equals(b.name);
        final boolean sameNamespace = namespace.equals(b.namespace);
        if (sameName && sameNamespace) {
            return equals(b) ? 0 : 1;
        }
        return -1;
    }

    /**
     * Builds a string with the name, value, namespace, prefixes, other
     * attributes, children and the path of this element subtree.
     * 
     * @return String representation of this element
     */
    @Override
    public String toString() {
        final StringBuffer s_attrs = new StringBuffer();
        final StringBuffer s_children = new StringBuffer();
        final StringBuffer res = new StringBuffer("Element{name=").append(name);

        if (value != null) {
            res.append(", value=").append(value);
        }
        res.append(", ns=").append(namespace);

        // Attributes
        if (prefixes != null) {
            for (final Prefix p : prefixes) {
                s_attrs.append(p.toXMLString());
                s_attrs.append(", ");
            }
        }
        if (attrs != null) {
            for (final Attribute a : attrs) {
                s_attrs.append(a.toXMLString(this));
                s_attrs.append(", ");
            }
        }
        if (s_attrs.length() >= ", ".length()) {
            s_attrs.delete(s_attrs.length() - 3, s_attrs.length());
            res.append(", attrs=[").append(s_attrs);
        }

        // Children
        if (children != null) {
            for (final Element child : children) {
                s_children.append(child.name);
                s_children.append(", ");
            }
        }
        if (s_children.length() >= ", ".length()) {
            s_children.delete(s_children.length() - 3, s_children.length());
            res.append("], children=[").append(s_children);
        }

        res.append("], path=").append(getElementPath()).append("}");
        return res.toString();
    }

    /**
     * This will format the tree as an XML string, which can be printed. The
     * XML code is nicely indented.
     * 
     * @return This element sub-tree represented as an XML string
     */
    public String toXMLString() {
        final StringBuffer s = new StringBuffer();
        toXMLString(0, s);
        return s.toString();
    }




    private void toXMLString(int indent, StringBuffer s) {
        final boolean flag = hasChildren();
        final String qName = qualifiedName();
        s.append(new String(new char[indent * 2]).replace("\0", " "));
        s.append("<").append(qName);
        // add xmlns attributes (prefixes)
        if (prefixes != null) {
            for (final Prefix p : prefixes) {
                s.append(" ").append(p.toXMLString());
            }
        }
        // add attributes
        if (attrs != null) {
            for (final Attribute attr : attrs) {
                s.append(" ").append(attr.toXMLString(this));
            }
        }
        indent++;
        // add children elements if any
        if (flag) {
            s.append(">").append(("\n"));
            for (final Element child : children) {
                child.toXMLString(indent, s);
            }
        } else { // add value if any
            if (value != null) {
                s.append(">").append((""));
                final String stringValue = value.toString().replaceAll("&",
                        "&amp;");
                s.append(getIndentationSpacing(false, indent));
                s.append(stringValue).append((""));
            } else {
             // self-closing tag
             s.append("/>").append((""));
             return;
            }
        }
        indent--;
        s.append(getIndentationSpacing(flag, indent)).append("</").append(qName).append(">\n");
    }

    /**
     * Gets indentation spacing for any given indent level.
     * 
     * @param shouldIndent Whether or not there should be any indentation.
     * @param indent The indentation level.
     * @return A string with indent * 2 number of spaces if shouldIndent is
     *         <code>true</code>; otherwise an empty string.
     */
    private String getIndentationSpacing(boolean shouldIndent, int indent) {
        if (shouldIndent) {
            return new String(new char[indent * 2]).replace("\0", " ");
        }
        return "";
    }

    /**
     * Use this to convert the object into JSON string representation that will be streamed to the output stream
     * @param outputStream
     * @throws IOException
     */

    public void toJson(OutputStream outputStream, boolean prettyPrint,boolean dropRoot) throws IOException {
        try (JsonGenerator generator = YangJsonFactory.jsonFactory().createGenerator(outputStream)) {
            if (prettyPrint) generator.useDefaultPrettyPrinter();
            generator.writeStartObject();
            if(dropRoot == false){
                generator.writeObjectFieldStart(qualifiedName());
                toJsonString(generator);
                generator.writeEndObject();
            } else {
                toJsonString(generator);
            }
            toJsonString(generator);
            generator.writeEndObject();
        }
    }

    /**
     * Convert object to JSON string and write it a string writer. If pretty print is set to true the
     * output string is formatted. If drop root is set to true, the JSON root node will be dropped.
     * @param outputStream
     * @param prettyPrint
     * @param dropRoot
     * @throws IOException
     */
    public void toJson(StringWriter outputStream, boolean prettyPrint, boolean dropRoot) throws IOException {
        try (JsonGenerator generator = YangJsonFactory.jsonFactory().createGenerator(outputStream)) {
            if (prettyPrint) generator.useDefaultPrettyPrinter();
            generator.writeStartObject();
            if(dropRoot == false){
                generator.writeObjectFieldStart(qualifiedName());
                toJsonString(generator);
                generator.writeEndObject();
            } else {
                toJsonString(generator);
            }
            generator.writeEndObject();
        }
    }

    /**
     * Get JSON string representation
     * @param prettyPrint
     * @return
     * @throws IOException
     */
    public String toJson(boolean prettyPrint) throws IOException {
        StringWriter writer = new StringWriter();
        toJson(writer, prettyPrint,true);
        return writer.toString();
    }


    /**
     * Get JSON string representation with root node
     * @param prettyPrint
     * @return
     * @throws IOException
     */
    public String toJsonWithRootNode(boolean prettyPrint) throws IOException {
        StringWriter writer = new StringWriter();
        toJson(writer, prettyPrint,false);
        return writer.toString();
    }


    /**
     * Convert object to JSON string. This API can either be schema aware if the schema is registered.
     * If schema is registered list will be written as JSON Array otherwise lists will be printed as a leaf-list
     * @param generator
     * @throws IOException
     */
    private void toJsonString(JsonGenerator generator) throws IOException {
        final boolean flag = hasChildren();
        final String qName = qualifiedName();

        // add children elements if any
        SchemaNode currentSchemaNode = SchemaNode.get(this);
        if (flag) {
            if (!isList(currentSchemaNode)) {
                generator.writeObjectFieldStart(qName);
            } else if (currentSchemaNode == null) {
                generator.writeObjectFieldStart(qName);
            }
            //Mark list node processed
            String processedNode = null;
//            String d[]=childrenNames();
            for (final Element child : children) {
                SchemaNode schemaNode=SchemaTree.lookup(child.namespace, new Tagpath(tagpath()+"/"+child.name));
//                SchemaNode schemaNode = SchemaNode.get(child);
                String childQName = child.qualifiedName();
                if (schemaNode != null) {
                    if (processedNode != null && processedNode.equals(childQName)) {
                        continue;
                    }
                    processedNode = child.qualifiedName();
                    if (isList(schemaNode) ) {
                        generator.writeArrayFieldStart(childQName);
                        //Add all children of a list being processed here
                        for (final Element peer : children) {
                            if (peer.qualifiedName().equals(childQName)) {
                                generator.writeStartObject();
                                peer.toJsonString(generator);
                                generator.writeEndObject();
                            }
                        }
                        generator.writeEndArray();
                    }else if(isLeafList(schemaNode)){
                        generator.writeArrayFieldStart(childQName);
                        for (final Element peer : children) {
                            if (peer.qualifiedName().equals(childQName)) {
                                Object childValue=peer.value;
                                if (childValue != null) {
                                    if (childValue instanceof YangBaseInt) {
                                        writeYangNumberTypes(generator, (YangBaseInt)childValue);
                                    } else if (childValue instanceof  YangBoolean) {
                                        generator.writeBoolean(((YangBoolean) childValue).getValue());
                                    } else {
                                        final String stringValue = childValue.toString().replaceAll("&",
                                                "&amp;");
                                        generator.writeString(stringValue);
                                    }
                                }
                            }
                        }
                        generator.writeEndArray();
                    }
                    else {
                        child.toJsonString(generator);
                    }
                } else {
                    child.toJsonString(generator);
                }
            }

            if ( !isList(currentSchemaNode) ) {
                generator.writeEndObject();
            } else if(currentSchemaNode == null) {
                generator.writeEndObject();
            }
        } else { // add value if any
            if (value != null) {
                if (value instanceof YangBaseInt) {
                    writeYangNumberTypesField(generator, qName, (YangBaseInt) value);
                } else if (value instanceof  YangBoolean) {
                    generator.writeBooleanField(qName, ((YangBoolean) value).getValue());
                } else {
                    final String stringValue = value.toString().replaceAll("&",
                            "&amp;");
                    generator.writeStringField(qName, stringValue);
                }
            } else {
                return;
            }
        }
        currentSchemaNode = null;
    }

    /**
     * Verify if schema node can have more than one element
     * @param schemaNode
     * @return
     */
    private boolean isList(SchemaNode schemaNode) {
       return schemaNode != null && ( schemaNode.yang_node_type.equals("list") || schemaNode.yang_node_type.equals("input") || schemaNode.yang_node_type.equals("output"));
<<<<<<< HEAD
=======
    }

    private boolean isLeafList(SchemaNode schemaNode) {
        return schemaNode != null && schemaNode.yang_node_type.equals("leaf-list");
>>>>>>> c4055130
    }

    private void writeYangNumberTypesField(JsonGenerator generator,String qName, YangBaseInt value) throws IOException {
        if (value instanceof YangDecimal64) {
            generator.writeNumberField(qName, ((YangDecimal64) value).getValue());
        } else if (value instanceof  YangInt64 || value instanceof YangUInt32 ) {
            generator.writeNumberField(qName, ((YangInt64)value).getValue());
        } else if (value instanceof YangUInt64) {
            generator.writeFieldName(qName);
            generator.writeNumber( ((YangUInt64)value).getValue());
        } else if (value instanceof YangInt16) {
            generator.writeFieldName(qName);
            generator.writeNumber(((YangInt16)value).getValue());
        } else if (value instanceof YangInt8){
            generator.writeObjectField(qName, ((YangInt8)value).getValue());
        } else if (value instanceof YangUInt8 || value instanceof YangUInt8){
            generator.writeObjectField(qName, ((YangUInt16)value).getValue());
        } else {
            generator.writeStringField(qName, value.toString().replaceAll("&",
                    "&amp;"));
        }
    }

    private void writeYangNumberTypes(JsonGenerator generator,YangBaseInt value) throws IOException {
        if (value instanceof YangDecimal64) {
            generator.writeNumber(((YangDecimal64) value).getValue());
        } else if (value instanceof  YangInt64 || value instanceof YangUInt32 ) {
            generator.writeNumber(((YangInt64) value).getValue());
        } else if (value instanceof YangUInt64) {
            generator.writeNumber( ((YangUInt64)value).getValue());
        } else if (value instanceof YangInt16) {
            generator.writeNumber(((YangInt16)value).getValue());
        } else if (value instanceof YangInt8){
            generator.writeObject(((YangInt8) value).getValue());
        } else if (value instanceof YangUInt8 || value instanceof YangUInt8){
            generator.writeObject(((YangUInt16) value).getValue());
        } else {
            generator.writeString(value.toString().replaceAll("&",
                    "&amp;"));
        }
    }

    /**
     * Encode to XML and send it to the provided stream. Similar to the
     * toXMLString(), but without the pretty printing.
     * <p>
     * Equivalent to calling encode(out, <code>true</code>, <code>null</code>);
     * 
     * @param out Stream to send the encoded version of this element to.
     * @throws JNCException If a YangElement encode implementation fails
     */
    protected void encode(Transport out) throws JNCException {
        encode(out, true, null);
    }

    /**
     * Encode to XML and send it to the provided stream. Similar to the
     * toXMLString(), but without the pretty printing.
     * <p>
     * Equivalent to calling encode(out, <code>true</code>, c);
     * 
     * @param out Stream to send the encoded version of this element to.
     * @param c Capabilities, used by YangElement instances.
     * @throws JNCException If a YangElement encode implementation fails.
     */
    protected void encode(Transport out, Capabilities c) throws JNCException {
        encode(out, true, c);
    }

    /**
     * Encode to XML and send it to the provided stream. Similar to the
     * toXMLString(), but without the pretty printing.
     * <p>
     * The newline_at_end argument controls whether a newline char is permitted
     * at the end or not.
     * <p>
     * Equivalent to calling encode(out, newline_at_end, <code>null</code>);
     * 
     * @param out Stream to send the encoded version of this element to.
     * @param newline_at_end If 'true' a newline is printed at the end.
     * @throws JNCException If a YangElement encode implementation fails.
     */
    protected void encode(Transport out, boolean newline_at_end)
            throws JNCException {
        encode(out, newline_at_end, null);
    }

    /**
     * Encode to XML and send it to the provided stream. Similar to the
     * toXMLString(), but without the pretty printing.
     * <p>
     * The newline_at_end argument controls whether a newline char is permitted
     * at the end or not.
     * 
     * @param out Stream to send the encoded version of this element to.
     * @param newline_at_end If 'true' a newline is printed at the end.
     * @param capas Capabilities, used by YangElement instances.
     * @throws JNCException If a YangElement encode implementation fails.
     */
    protected void encode(Transport out, boolean newline_at_end,
            Capabilities capas) throws JNCException {
        final String qName = qualifiedName();
        out.print("<" + qName);
        // add xmlns attributes (prefixes)
        if (prefixes != null) {
            for (final Prefix p : prefixes) {
                out.print(" ");
                p.encode(out);
            }
        }
        // add attributes
        if (attrs != null) {
            for (final Attribute attr : attrs) {
                out.print(" ");
                attr.encode(out, this);
            }
        }
        if (hasChildren()) {
            // add children elements if any
            out.println(">");
            for (final Element child : children) {
                child.encode(out, true, capas);
            }
        } else if (value != null) {
            // otherwise, add value (if any)
            out.print(">" + value.toString());
        } else {
	    // self-closing tag
	    out.print("/>" + (newline_at_end ? "\n" : ""));
	    return;
	}
        out.print("</" + qName + ">" + (newline_at_end ? "\n" : ""));
    }

    /**
     * Return the full tagpath for this Element
     * 
     * @return Absolute tagpath to this node
     */
    public Tagpath tagpath() {
        Element e = this;
        int ix = 0;
        while (e != null) {
            e = e.parent;
            ix++;
        }
        final Tagpath tp = new Tagpath(ix);
        e = this;
        while (e != null) {
            tp.p[--ix] = e.name;
            e = e.parent;
        }
        return tp;
    }

    /**
     * Return an iterator for the children of this node.
     * 
     * @return A new iterator over this element's children
     */
    public ElementChildrenIterator iterator() {
        return new ElementChildrenIterator(children);
    }

    /**
     * Return an iterator for the children of a specified name of this node.
     * <p>
     * Example usage:
     * 
     * <pre>
     * ElementChildrenIterator hostIter = config.iterator(&quot;host&quot;);
     * while (hostIter.hasNext()) {
     *     Element host = hostIter.next();
     *     System.out.println(&quot;Host: &quot; + host);
     * }
     * </pre>
     * 
     * @param name A filter name, return only children with this name.
     * @return A new iterator over this element's children with specified name
     */
    public ElementChildrenIterator iterator(String name) {
        return new ElementChildrenIterator(children, name);
    }

    /**
     * Write this configuration tree to a file. The configuration tree is
     * written as XML text.
     * 
     * @param filename File name.
     * @see #readFile(String)
     */
    public void writeFile(String filename) throws IOException {
        final File file = new File(filename);
        final FileOutputStream fos = new FileOutputStream(file);
        final DataOutputStream dos = new DataOutputStream(fos);
        dos.writeBytes(toXMLString());
        dos.close();
    }

    /**
     * Read file with XML text and parse it into a configuration tree.
     * 
     * @param filename File name.
     * @see #writeFile(String)
     */
    public static Element readFile(String filename) throws JNCException {
        final XMLParser p = new XMLParser();
        return p.readFile(filename);
    }

    /* help functions */

    /**
     * Sets the debug level. 0 - no debug 1 - Element level: Element, Attribute
     * 2 - Session level: 3 - Parser level: Path, PathCreate, LocationStep,
     * Expr 4 - Other: Prefix, PrefixMap
     */
    static final int DEBUG_LEVEL_ELEMENT = 1;
    static final int DEBUG_LEVEL_ATTRIBUTE = 1;
    static final int DEBUG_LEVEL_SESSION = 2;
    static final int DEBUG_LEVEL_TRANSPORT = 2;
    static final int DEBUG_LEVEL_PATH = 3;
    static final int DEBUG_LEVEL_PATHCREATE = 3;
    static final int DEBUG_LEVEL_EXPR = 3;
    static final int DEBUG_LEVEL_LOCATIONSTEP = 3;
    static final int DEBUG_LEVEL_PARSER = 3;
    static final int DEBUG_LEVEL_PREFIX = 4;
    static final int DEBUG_LEVEL_PREFIXMAP = 4;

    public static void setDebugLevel(int level) {
        debugLevel = level;
    }

    static int debugLevel = 0;

    /**
     * Printout trace if 'debug'-flag is enabled.
     */
    private static void trace(String s) {
        if (debugLevel >= DEBUG_LEVEL_ELEMENT) {
            System.err.println("*Element: " + s);
        }
    }
}<|MERGE_RESOLUTION|>--- conflicted
+++ resolved
@@ -1892,13 +1892,10 @@
      */
     private boolean isList(SchemaNode schemaNode) {
        return schemaNode != null && ( schemaNode.yang_node_type.equals("list") || schemaNode.yang_node_type.equals("input") || schemaNode.yang_node_type.equals("output"));
-<<<<<<< HEAD
-=======
     }
 
     private boolean isLeafList(SchemaNode schemaNode) {
         return schemaNode != null && schemaNode.yang_node_type.equals("leaf-list");
->>>>>>> c4055130
     }
 
     private void writeYangNumberTypesField(JsonGenerator generator,String qName, YangBaseInt value) throws IOException {
