description = "JNC Library"
apply plugin: "java"
apply plugin: "application"
apply plugin: "maven-publish"
<<<<<<< HEAD
version = "0.4.2"
=======
version = "0.8.3"
>>>>>>> cf362dc9
defaultTasks "clean", "build"

sourceSets {
    main {
        java {
            srcDir 'src'
        }
        resources {
            srcDir 'resources'
        }
    }
}

repositories {
    mavenCentral()
}

task distribution(dependsOn: ['build', 'sourceJar']) << {
    println "Building snapshot with version=$version"
}

task copyPythonFiles(type: Copy) {
    from '../jnc.py'
    from '../jrc.py'
    into 'build/classes/main'
}

task release(dependsOn: ['build', 'jar', 'sourceJar']) << {
    println "Building release version: $version"
}

gradle.taskGraph.whenReady {taskGraph ->
    if (taskGraph.hasTask(release)) {
        version = "${version}"
    } else {
        version = "${version}-SNAPSHOT"
    }
}

task wrapper(type: Wrapper) {
    gradleVersion = "2.1"
}

dependencies {
    compile group: "ch.ethz.ganymed", name: "ganymed-ssh2", version: "262"
    compile group: "junit", name: "junit", version: "4.11"
    compile group: "commons-lang", name: "commons-lang", version: "2.4"
    compile group: "org.hamcrest", name: "hamcrest-core", version: "1.3"
    compile group: "com.fasterxml.jackson.core", name: "jackson-databind", version: "2.4.4"
}

task sourceJar(type: Jar) {
    from sourceSets.main.allJava
}

jar.dependsOn copyPythonFiles


publishing {
    publications {
        maven(MavenPublication) {
            from components.java
            groupId "net.juniper"
            artifactId "jnc-library"
            version "${version}"
            artifact sourceJar {
                classifier "sources"
            }
        }
    }
}

publishing {
    repositories {
        maven {
            if (project.version.endsWith("-SNAPSHOT")) {
                url System.getProperty("user.home") + "/mavenrepo/snapshot"
            } else {
                url System.getProperty("user.home") + "/mavenrepo/release"
            }
        }
    }
}<|MERGE_RESOLUTION|>--- conflicted
+++ resolved
@@ -2,11 +2,7 @@
 apply plugin: "java"
 apply plugin: "application"
 apply plugin: "maven-publish"
-<<<<<<< HEAD
-version = "0.4.2"
-=======
-version = "0.8.3"
->>>>>>> cf362dc9
+version = "0.6.6"
 defaultTasks "clean", "build"
 
 sourceSets {
